{
  "pages": {
    "/pdf-transcript/page": [
      "static/chunks/node_modules_next_dist_1a6ee436._.js",
      "static/chunks/src_app_favicon_ico_mjs_8a7a8fdc._.js",
      "static/chunks/node_modules_c4418335._.js",
      "static/chunks/src_c1ebe322._.js",
      "static/chunks/[root-of-the-server]__dcdbfebe._.css",
      "static/chunks/src_app_layout_tsx_c0237562._.js",
<<<<<<< HEAD
      "static/chunks/node_modules_9e30656d._.js",
      "static/chunks/src_364e6254._.js",
=======
      "static/chunks/src_lib_client-export_ts_40cff175._.js",
      "static/chunks/_93825d80._.js",
>>>>>>> bfe8b472
      "static/chunks/src_app_pdf-transcript_page_tsx_3c689e71._.js",
      "static/chunks/[turbopack]_browser_dev_hmr-client_hmr-client_ts_fd44f5a4._.js",
      "static/chunks/node_modules_next_dist_compiled_2ce9398a._.js",
      "static/chunks/node_modules_next_dist_client_8f19e6fb._.js",
      "static/chunks/node_modules_next_dist_2ecbf5fa._.js",
      "static/chunks/node_modules_@swc_helpers_cjs_00636ac3._.js",
      "static/chunks/_e69f0d32._.js",
      "static/chunks/_93808211._.js"
    ]
  }
}<|MERGE_RESOLUTION|>--- conflicted
+++ resolved
@@ -7,13 +7,8 @@
       "static/chunks/src_c1ebe322._.js",
       "static/chunks/[root-of-the-server]__dcdbfebe._.css",
       "static/chunks/src_app_layout_tsx_c0237562._.js",
-<<<<<<< HEAD
       "static/chunks/node_modules_9e30656d._.js",
-      "static/chunks/src_364e6254._.js",
-=======
-      "static/chunks/src_lib_client-export_ts_40cff175._.js",
-      "static/chunks/_93825d80._.js",
->>>>>>> bfe8b472
+      "static/chunks/src_97f3a1ab._.js",
       "static/chunks/src_app_pdf-transcript_page_tsx_3c689e71._.js",
       "static/chunks/[turbopack]_browser_dev_hmr-client_hmr-client_ts_fd44f5a4._.js",
       "static/chunks/node_modules_next_dist_compiled_2ce9398a._.js",
